--- conflicted
+++ resolved
@@ -1,11 +1,7 @@
 {
   "name": "@payloadcms/payload-plugin-oauth",
-<<<<<<< HEAD
   "version": "0.0.0",
   "type": "module",
-=======
-  "version": "0.1.0",
->>>>>>> 10f0dd83
   "author": "Sourab Pramanik<shubpramanik241@gmail.com>",
   "license": "MIT",
   "homepage:": "https://github.com/sourabpramanik/plugin-payload-oauth",
@@ -44,11 +40,9 @@
   "scripts": {
     "dev": "cd dev && cross-env NODE_OPTIONS=--no-deprecation next dev",
     "build": "rm -rf dist && rm -rf tsconfig.tsbuildinfo && pnpm build:types && pnpm build:esbuild",
-<<<<<<< HEAD
+    "build:esbuild": "node esbuild.mjs",
+    "build": "rm -rf dist && rm -rf tsconfig.tsbuildinfo && pnpm build:types && pnpm build:esbuild",
     "build:esbuild": "node esbuild.js",
-=======
-    "build:esbuild": "node esbuild.mjs",
->>>>>>> 10f0dd83
     "build:types": "tsc --emitDeclarationOnly --outDir dist",
     "test": "cd test && jest --config=./jest.config.js",
     "lint": "eslint src",
