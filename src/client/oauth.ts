--- conflicted
+++ resolved
@@ -24,71 +24,7 @@
 export const oauth = (
   options: BaseOptions,
   provider: OauthProvider,
-<<<<<<< HEAD
   profile?: Record<string, unknown> | undefined,
 ) => {
   window.location.href = `http://localhost:3000/api/${options.name}/oauth/authorization/${provider}`
-=======
-): Promise<AuthPluginOutput> => {
-  return new Promise((resolve) => {
-    const channelId = `oauth_channel_${Math.random().toString(36).substring(2, 15)}`
-    const channel = new BroadcastChannel(channelId)
-
-    const defaultOutput: AuthPluginOutput = {
-      message: "Failed to authenticate",
-      kind: ErrorKind.BadRequest,
-      data: null,
-      isSuccess: false,
-      isError: true,
-    }
-
-    let authUrl = `/api/${options.name}/oauth/authorization/${provider}?clientOrigin=${encodeURIComponent(window.location.origin + `#${channelId}`)}`
-    
-    if (process.env.NEXT_PUBLIC_SERVER_URL) {
-      authUrl = `${process.env.NEXT_PUBLIC_SERVER_URL}${authUrl}`
-    }
-    
-    
-    const width = 600
-    const height = 700
-    const left = window.screenX + (window.outerWidth - width) / 2
-    const top = window.screenY + (window.outerHeight - height) / 2
-
-    const popup = window.open(
-      authUrl,
-      "oauth",
-      `width=${width},height=${height},left=${left},top=${top}`,
-    )
-
-    // Listen for messages
-    channel.onmessage = (event) => {
-      channel.close()
-      if (popup && !popup.closed) popup.close()
-      clearTimeout(timeoutId)
-      resolve(event.data as AuthPluginOutput)
-    }
-
-    const timeoutId = setTimeout(() => {
-      if (!popup || popup.closed) {
-        channel.close()
-        resolve(defaultOutput)
-      } else {
-        const checkInterval = setInterval(() => {
-          if (popup.closed) {
-            clearInterval(checkInterval)
-            channel.close()
-            resolve(defaultOutput)
-          }
-        }, 1000)
-
-        setTimeout(() => {
-          clearInterval(checkInterval)
-          channel.close()
-          if (popup && !popup.closed) popup.close()
-          resolve(defaultOutput)
-        }, 120000)
-      }
-    }, 1000)
-  })
->>>>>>> 015c094f
 }