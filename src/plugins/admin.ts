--- conflicted
+++ resolved
@@ -24,18 +24,16 @@
     hidden?: boolean | undefined
   }
 
-<<<<<<< HEAD
-  /* Enable or disable user creation. WARNING: If applied to your admin users collection it will allow ANYONE to sign up as an admin.
-   * @default false
-   */
-  allowSignUp?: boolean
-=======
   /*
    * Path to be redirected to upon successful login
    * @defuault /admin 
    */
   successPath?: string
->>>>>>> 70edeb60
+
+  /* Enable or disable user creation. WARNING: If applied to your admin users collection it will allow ANYONE to sign up as an admin.
+   * @default false
+   */
+  allowSignUp?: boolean
 }
 
 export const adminAuthPlugin =
@@ -59,17 +57,7 @@
         ...(config.admin ?? {}),
       }
 
-<<<<<<< HEAD
-    const session = new PayloadSession(
-      {
-        accountsCollectionSlug: accounts?.slug ?? 'accounts',
-        usersCollectionSlug: config.admin.user!,
-      },
-      pluginOptions.allowSignUp,
-    )
-=======
       const { accounts, providers } = pluginOptions
->>>>>>> 70edeb60
 
       const session = new PayloadSession({
         accountsCollectionSlug: accounts?.slug ?? 'accounts'
