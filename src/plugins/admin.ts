import type { Config, Plugin } from 'payload'
import { EndpointFactory } from '../core/endpoints'
import { ProvidersConfig } from '../types'
import { PayloadSession } from '../core/session/payload'
import { InvalidServerURL, MissingUsersCollection } from '../core/errors/consoleErrors'
import { buildAccountsCollection } from '../core/collections/admin/accounts'
import { mapProviders } from '../providers/utils'

interface PluginOptions {
  /* Enable or disable plugin
   * @default true
   */
  enabled?: boolean
  /*
   * OAuth Providers
   */
  providers: ProvidersConfig[]

  /*
   * Accounts collections config
   */
  accounts?: {
    slug?: string | undefined
    hidden?: boolean | undefined
  }

  /*
   * Path to be redirected to upon successful login
   */
  successPath?: string
}

export const adminAuthPlugin =
  (pluginOptions: PluginOptions): Plugin =>
    (incomingConfig: Config): Config => {
      const config = { ...incomingConfig }

      if (pluginOptions.enabled === false) {
        return config
      }

      if (!config.serverURL) {
        throw new InvalidServerURL()
      }

      if (!config.admin?.user) {
        throw new MissingUsersCollection()
      }

      config.admin = {
        ...(config.admin ?? {}),
      }

<<<<<<< HEAD
    const session = new PayloadSession(
      {
        accountsCollectionSlug: accounts?.slug ?? 'accounts',
        usersCollectionSlug: config.admin.user!,
      },
      pluginOptions.successPath,
    )
=======
      const { accounts, providers } = pluginOptions
>>>>>>> bf763038

      const session = new PayloadSession({
        accountsCollectionSlug: accounts?.slug ?? 'accounts'
      })
      const mappedProviders = mapProviders(providers)
      const endpoints = new EndpointFactory(mappedProviders)

      // Create accounts collection if doesn't exists
      config.collections = [
        ...(config.collections ?? []),
        buildAccountsCollection(
          {
            slug: accounts?.slug ?? 'accounts',
            hidden: accounts?.hidden ?? false,
          },
          config.admin.user!,
        ),
      ]

      config.endpoints = [
        ...(config.endpoints ?? []),
        ...endpoints.payloadOAuthEndpoints({
          sessionCallback: (oauthAccountInfo, scope, issuerName, basePayload) =>
            session.createSession(oauthAccountInfo, scope, issuerName, basePayload),
        }),
      ]
      if (mappedProviders['passkey']) {
        config.endpoints.push(...endpoints.payloadPasskeyEndpoints({
          rpID: 'localhost',
          sessionCallback: (accountInfo, issuerName, basePayload) =>
            session.createSession(accountInfo, "", issuerName, basePayload),
        }))
      }
      return config
    }<|MERGE_RESOLUTION|>--- conflicted
+++ resolved
@@ -51,23 +51,22 @@
         ...(config.admin ?? {}),
       }
 
-<<<<<<< HEAD
-    const session = new PayloadSession(
-      {
-        accountsCollectionSlug: accounts?.slug ?? 'accounts',
-        usersCollectionSlug: config.admin.user!,
-      },
-      pluginOptions.successPath,
-    )
-=======
       const { accounts, providers } = pluginOptions
->>>>>>> bf763038
 
       const session = new PayloadSession({
         accountsCollectionSlug: accounts?.slug ?? 'accounts'
       })
       const mappedProviders = mapProviders(providers)
       const endpoints = new EndpointFactory(mappedProviders)
+      const session = new PayloadSession(
+        {
+          accountsCollectionSlug: accounts?.slug ?? 'accounts',
+          usersCollectionSlug: config.admin.user!,
+        },
+        pluginOptions.successPath,
+      )
+
+      const endpoints = new EndpointFactory(mapProviders(providers))
 
       // Create accounts collection if doesn't exists
       config.collections = [
