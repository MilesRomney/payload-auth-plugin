import GoogleAuthProvider from "./oidc/google.js"
import GitHubAuthProvider from "./oauth2/github.js"
import GitLabAuthProvider from "./oidc/gitlab.js"
import AtlassianAuthProvider from "./oauth2/atlassian.js"
import DiscordAuthProvider from "./oauth2/discord.js"
import FacebookAuthProvider from "./oauth2/facebook.js"
import SlackAuthProvider from "./oidc/slack.js"
import Auth0AuthProvider from "./oauth2/auth0.js"
import CognitoAuthProvider from "./oidc/cognito.js"
import KeyCloakAuthProvider from "./oidc/keycloak.js"
import PasskeyAuthProvider from "./passkey.js"
import MicrosoftEntraAuthProvider from "./oidc/microsoft-entra.js"
import AppleOIDCAuthProvider from "./oidc/apple.js"
import AppleOAuth2Provider from "./oauth2/apple.js"
<<<<<<< HEAD
import CredentialsProvider from "./credentials.js"
=======
import JumpCloudProvider from "./oauth2/jumpcloud.js"
>>>>>>> a10d78a5
export {
  GoogleAuthProvider,
  GitHubAuthProvider,
  GitLabAuthProvider,
  AtlassianAuthProvider,
  DiscordAuthProvider,
  FacebookAuthProvider,
  SlackAuthProvider,
  Auth0AuthProvider,
  CognitoAuthProvider,
  KeyCloakAuthProvider,
  PasskeyAuthProvider,
  MicrosoftEntraAuthProvider,
  AppleOIDCAuthProvider,
  AppleOAuth2Provider,
<<<<<<< HEAD
  CredentialsProvider,
=======
  JumpCloudProvider,
>>>>>>> a10d78a5
}<|MERGE_RESOLUTION|>--- conflicted
+++ resolved
@@ -12,11 +12,7 @@
 import MicrosoftEntraAuthProvider from "./oidc/microsoft-entra.js"
 import AppleOIDCAuthProvider from "./oidc/apple.js"
 import AppleOAuth2Provider from "./oauth2/apple.js"
-<<<<<<< HEAD
-import CredentialsProvider from "./credentials.js"
-=======
 import JumpCloudProvider from "./oauth2/jumpcloud.js"
->>>>>>> a10d78a5
 export {
   GoogleAuthProvider,
   GitHubAuthProvider,
@@ -32,9 +28,5 @@
   MicrosoftEntraAuthProvider,
   AppleOIDCAuthProvider,
   AppleOAuth2Provider,
-<<<<<<< HEAD
-  CredentialsProvider,
-=======
   JumpCloudProvider,
->>>>>>> a10d78a5
 }